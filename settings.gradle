String dirName = rootProject.projectDir.name
rootProject.name = dirName

List projects = [
  'build-tools',
  'rest-api-spec',
  'core',
  'docs',
  'client:rest',
  'client:rest-high-level',
  'client:sniffer',
  'client:transport',
  'client:test',
  'client:client-benchmark-noop-api-plugin',
  'client:benchmark',
  'benchmarks',
  'distribution:integ-test-zip',
  'distribution:bwc-zip',
  'distribution:zip',
  'distribution:tar',
  'distribution:deb',
  'distribution:rpm',
  'distribution:tools:java-version-checker',
  'distribution:tools:plugin-cli',
  'test:framework',
  'test:fixtures:example-fixture',
  'test:fixtures:hdfs-fixture',
  'test:fixtures:krb5kdc-fixture',
  'test:fixtures:old-elasticsearch',
  'test:logger-usage',
  'modules:aggs-matrix-stats',
  'modules:analysis-common',
  'modules:ingest-common',
  'modules:lang-expression',
  'modules:lang-mustache',
  'modules:lang-painless',
<<<<<<< HEAD
  'modules:rank-eval',
=======
  'modules:parent-join',
>>>>>>> 82d2c7a1
  'modules:percolator',
  'modules:reindex',
  'modules:repository-url',
  'modules:transport-netty4',
  'plugins:analysis-icu',
  'plugins:analysis-kuromoji',
  'plugins:analysis-phonetic',
  'plugins:analysis-smartcn',
  'plugins:analysis-stempel',
  'plugins:analysis-ukrainian',
  'plugins:discovery-azure-classic',
  'plugins:discovery-ec2',
  'plugins:discovery-file',
  'plugins:discovery-gce',
  'plugins:ingest-geoip',
  'plugins:ingest-attachment',
  'plugins:ingest-user-agent',
  'plugins:mapper-murmur3',
  'plugins:mapper-size',
  'plugins:repository-azure',
  'plugins:repository-gcs',
  'plugins:repository-hdfs',
  'plugins:repository-s3',
  'plugins:jvm-example',
  'plugins:store-smb',
  'qa:auto-create-index',
  'qa:backwards-5.0',
  'qa:evil-tests',
  'qa:multi-cluster-search',
  'qa:no-bootstrap-tests',
  'qa:reindex-from-old',
  'qa:rolling-upgrade',
  'qa:smoke-test-client',
  'qa:smoke-test-http',
  'qa:smoke-test-ingest-with-all-dependencies',
  'qa:smoke-test-ingest-disabled',
  'qa:smoke-test-multinode',
  'qa:smoke-test-rank-eval-with-mustache',
  'qa:smoke-test-plugins',
  'qa:smoke-test-reindex-with-all-modules',
  'qa:smoke-test-tribe-node',
  'qa:vagrant',
  'qa:wildfly'
]

File examplePluginsDir = new File(rootProject.projectDir, 'plugins/examples')
List<String> examplePlugins = []
for (File example : examplePluginsDir.listFiles()) {
  if (example.isDirectory() == false) continue;
  if (example.name.startsWith('build') || example.name.startsWith('.')) continue;
  projects.add("example-plugins:${example.name}".toString())
  examplePlugins.add(example.name)
}

boolean isEclipse = System.getProperty("eclipse.launcher") != null || gradle.startParameter.taskNames.contains('eclipse') || gradle.startParameter.taskNames.contains('cleanEclipse')
if (isEclipse) {
  // eclipse cannot handle an intermediate dependency between main and test, so we must create separate projects
  // for core-src and core-tests
  projects << 'core-tests'
}

include projects.toArray(new String[0])

project(':build-tools').projectDir = new File(rootProject.projectDir, 'buildSrc')
project(':example-plugins').projectDir = new File(rootProject.projectDir, 'plugins/examples')

for (String example : examplePlugins) {
  project(":example-plugins:${example}").projectDir = new File(rootProject.projectDir, "plugins/examples/${example}")
}

if (isEclipse) {
  project(":core").projectDir = new File(rootProject.projectDir, 'core/src/main')
  project(":core").buildFileName = 'eclipse-build.gradle'
  project(":core-tests").projectDir = new File(rootProject.projectDir, 'core/src/test')
  project(":core-tests").buildFileName = 'eclipse-build.gradle'
}

/**
  * Iterates over sub directories, looking for build.gradle, and adds a project if found
  * for that dir with the given path prefix. Note that this requires each level
  * of the dir hierarchy to have a build.gradle. Otherwise we would have to iterate
  * all files/directories in the source tree to find all projects.
  */
void addSubProjects(String path, File dir) {
  if (dir.isDirectory() == false) return;
  if (dir.name == 'buildSrc') return;
  if (new File(dir, 'build.gradle').exists() == false) return;

  String projectName = "${path}:${dir.name}"
  include projectName
  if (path.isEmpty()) {
    project(projectName).projectDir = dir
  }
  for (File subdir : dir.listFiles()) {
    addSubProjects(projectName, subdir)
  }
}

// look for extra plugins for elasticsearch
File extraProjects = new File(rootProject.projectDir.parentFile, "${dirName}-extra")
if (extraProjects.exists()) {
  for (File extraProjectDir : extraProjects.listFiles()) {
    addSubProjects('', extraProjectDir)
  }
}<|MERGE_RESOLUTION|>--- conflicted
+++ resolved
@@ -34,12 +34,9 @@
   'modules:lang-expression',
   'modules:lang-mustache',
   'modules:lang-painless',
-<<<<<<< HEAD
+  'modules:parent-join',
+  'modules:percolator',
   'modules:rank-eval',
-=======
-  'modules:parent-join',
->>>>>>> 82d2c7a1
-  'modules:percolator',
   'modules:reindex',
   'modules:repository-url',
   'modules:transport-netty4',
